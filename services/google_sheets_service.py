import logging
from typing import List, Dict, Any
import gspread
import os
from google.oauth2.credentials import Credentials as UserCredentials
from google_auth_oauthlib.flow import InstalledAppFlow
from google.auth.transport.requests import Request
from config import GOOGLE_SHEETS_ID

logger = logging.getLogger(__name__)

# --- New OAuth 2.0 Authentication ---
def get_oauth_credentials():
    """Gets user credentials using OAuth 2.0 flow."""
    creds = None
    # The file token.json stores the user's access and refresh tokens.
    if os.path.exists("token.json"):
        creds = UserCredentials.from_authorized_user_file("token.json")
    
    # If there are no (valid) credentials available, let the user log in.
    if not creds or not creds.valid:
        if creds and creds.expired and creds.refresh_token:
            creds.refresh(Request())
        else:
            flow = InstalledAppFlow.from_client_secrets_file(
                "client_secret.json",  # Make sure you have this file
                scopes=["https://www.googleapis.com/auth/spreadsheets"]
            )
            creds = flow.run_local_server(port=0)
        # Save the credentials for the next run
        with open("token.json", "w") as token:
            token.write(creds.to_json())
    return creds
# --- End of New Authentication ---

class GoogleSheetsService:
    """Service for interacting with Google Sheets for procurement data."""
    def __init__(self):
        try:
            # --- Use the new OAuth function ---
            creds = get_oauth_credentials()
            client = gspread.authorize(creds)
<<<<<<< HEAD
            self.spreadsheet = client.open_by_key(GOOGLE_SHEETS_ID)
            logger.info("Google Sheets connection established.")
=======
            if not GOOGLE_SHEETS_ID:
                raise ValueError("GOOGLE_SHEETS_ID is not set in the environment.")
            self.sheet = client.open_by_key(GOOGLE_SHEETS_ID).sheet1
            logger.info("Google Sheets connection established using OAuth.")
>>>>>>> dca08739
        except Exception as e:
            logger.error(f"Failed to initialize GoogleSheetsService: {e}")
            raise

    def get_sheet_data(self, sheet_name: str) -> List[Dict[str, Any]]:
        """Return all records from the specified worksheet as a list of dicts."""
        try:
            worksheet = self.spreadsheet.worksheet(sheet_name)
            records = worksheet.get_all_records()
            logger.info(f"Fetched {len(records)} records from sheet '{sheet_name}'.")
            return records
        except Exception as e:
            logger.error(f"Error retrieving data from sheet '{sheet_name}': {e}")
            return []

    def get_vendor_data(self, vendor_name: str) -> List[Dict[str, Any]]:
        """Return all vendor records matching the vendor_name (case-insensitive substring match) from the default sheet."""
        try:
<<<<<<< HEAD
            worksheet = self.spreadsheet.sheet1
            records = worksheet.get_all_records()
            vendor_rows = [r for r in records if vendor_name.lower() in r.get("Nama Perusahaan", "").lower()]
=======
            records = self.sheet.get_all_records()
            vendor_rows = []
            for r in records:
                company_name = r.get("Nama Perusahaan", "")
                if isinstance(company_name, str) and vendor_name.lower() in company_name.lower():
                    vendor_rows.append(r)
>>>>>>> dca08739
            logger.info(f"Found {len(vendor_rows)} records for vendor '{vendor_name}'.")
            return vendor_rows
        except Exception as e:
            logger.error(f"Error retrieving vendor data: {e}")
            return []

    def append_feedback(self, user: str, channel: str, thread_ts: str, feedback: str, question: str, answer: str):
        """Append a feedback entry to the Feedback worksheet (or main sheet if Feedback does not exist)."""
        try:
            # Try to use a worksheet named 'Feedback', else use the main sheet
            try:
                worksheet = self.spreadsheet.worksheet('Feedback')
            except Exception:
                worksheet = self.spreadsheet.sheet1
            worksheet.append_row([
                user, channel, thread_ts, feedback, question, answer
            ])
            logger.info(f"Appended feedback from user {user} to Google Sheets.")
        except Exception as e:
            logger.error(f"Error appending feedback: {e}") <|MERGE_RESOLUTION|>--- conflicted
+++ resolved
@@ -40,15 +40,10 @@
             # --- Use the new OAuth function ---
             creds = get_oauth_credentials()
             client = gspread.authorize(creds)
-<<<<<<< HEAD
-            self.spreadsheet = client.open_by_key(GOOGLE_SHEETS_ID)
-            logger.info("Google Sheets connection established.")
-=======
             if not GOOGLE_SHEETS_ID:
                 raise ValueError("GOOGLE_SHEETS_ID is not set in the environment.")
             self.sheet = client.open_by_key(GOOGLE_SHEETS_ID).sheet1
             logger.info("Google Sheets connection established using OAuth.")
->>>>>>> dca08739
         except Exception as e:
             logger.error(f"Failed to initialize GoogleSheetsService: {e}")
             raise
@@ -56,29 +51,13 @@
     def get_sheet_data(self, sheet_name: str) -> List[Dict[str, Any]]:
         """Return all records from the specified worksheet as a list of dicts."""
         try:
-            worksheet = self.spreadsheet.worksheet(sheet_name)
-            records = worksheet.get_all_records()
-            logger.info(f"Fetched {len(records)} records from sheet '{sheet_name}'.")
-            return records
-        except Exception as e:
-            logger.error(f"Error retrieving data from sheet '{sheet_name}': {e}")
-            return []
-
-    def get_vendor_data(self, vendor_name: str) -> List[Dict[str, Any]]:
-        """Return all vendor records matching the vendor_name (case-insensitive substring match) from the default sheet."""
-        try:
-<<<<<<< HEAD
             worksheet = self.spreadsheet.sheet1
             records = worksheet.get_all_records()
-            vendor_rows = [r for r in records if vendor_name.lower() in r.get("Nama Perusahaan", "").lower()]
-=======
-            records = self.sheet.get_all_records()
             vendor_rows = []
             for r in records:
                 company_name = r.get("Nama Perusahaan", "")
                 if isinstance(company_name, str) and vendor_name.lower() in company_name.lower():
                     vendor_rows.append(r)
->>>>>>> dca08739
             logger.info(f"Found {len(vendor_rows)} records for vendor '{vendor_name}'.")
             return vendor_rows
         except Exception as e:
